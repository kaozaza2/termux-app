--- conflicted
+++ resolved
@@ -158,13 +158,8 @@
                 <data android:mimeType="text/*" />
                 <data android:mimeType="video/*" />
             </intent-filter>
-<<<<<<< HEAD
             -->
-        </activity>
-
-=======
         </activity-alias>
->>>>>>> 5fc2b4cd
 
         <provider
             android:name=".filepicker.TermuxDocumentsProvider"
